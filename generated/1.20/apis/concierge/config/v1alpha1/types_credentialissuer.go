--- conflicted
+++ resolved
@@ -19,23 +19,16 @@
 
 const (
 	KubeClusterSigningCertificateStrategyType = StrategyType("KubeClusterSigningCertificate")
-	ImpersonationProxyStrategyType            = StrategyType("ImpersonationProxy")
 
 	TokenCredentialRequestAPIFrontendType = FrontendType("TokenCredentialRequestAPI")
+	ImpersonationProxyFrontendType        = FrontendType("ImpersonationProxy")
 
 	SuccessStrategyStatus = StrategyStatus("Success")
 	ErrorStrategyStatus   = StrategyStatus("Error")
 
-<<<<<<< HEAD
-	CouldNotFetchKeyStrategyReason = StrategyReason("CouldNotFetchKey")
-	FetchedKeyStrategyReason       = StrategyReason("FetchedKey")
-	ListeningStrategyReason        = StrategyReason("Listening")
-	DisabledStrategyReason         = StrategyReason("Disabled")
-=======
 	CouldNotFetchKeyStrategyReason       = StrategyReason("CouldNotFetchKey")
 	CouldNotGetClusterInfoStrategyReason = StrategyReason("CouldNotGetClusterInfo")
 	FetchedKeyStrategyReason             = StrategyReason("FetchedKey")
->>>>>>> 30f5f660
 )
 
 // Status of a credential issuer.
@@ -43,40 +36,20 @@
 	// List of integration strategies that were attempted by Pinniped.
 	Strategies []CredentialIssuerStrategy `json:"strategies"`
 
-<<<<<<< HEAD
-	// Information needed to form a valid Pinniped-based kubeconfig using the TokenCredentialRequest API.
-=======
 	// Information needed to form a valid Pinniped-based kubeconfig using this credential issuer.
 	// This field is deprecated and will be removed in a future version.
->>>>>>> 30f5f660
 	// +optional
 	KubeConfigInfo *CredentialIssuerKubeConfigInfo `json:"kubeConfigInfo,omitempty"`
-
-	// Information needed to form a valid Pinniped-based kubeconfig using the impersonation proxy.
-	// +optional
-	ImpersonationProxyInfo *CredentialIssuerImpersonationProxyInfo `json:"impersonationProxyInfo,omitempty"`
 }
 
-// Information needed to connect to the TokenCredentialRequest API on this cluster.
+// Information needed to form a valid Pinniped-based kubeconfig using this credential issuer.
 type CredentialIssuerKubeConfigInfo struct {
-	// The Kubernetes API server URL.
+	// The K8s API server URL.
 	// +kubebuilder:validation:MinLength=1
 	// +kubebuilder:validation:Pattern=`^https://|^http://`
 	Server string `json:"server"`
 
-	// The Kubernetes API server CA bundle.
-	// +kubebuilder:validation:MinLength=1
-	CertificateAuthorityData string `json:"certificateAuthorityData"`
-}
-
-// Information needed to connect to the TokenCredentialRequest API on this cluster.
-type CredentialIssuerImpersonationProxyInfo struct {
-	// The HTTPS endpoint of the impersonation proxy.
-	// +kubebuilder:validation:MinLength=1
-	// +kubebuilder:validation:Pattern=`^https://`
-	Endpoint string `json:"endpoint"`
-
-	// The CA bundle to validate connections to the impersonation proxy.
+	// The K8s API server CA bundle.
 	// +kubebuilder:validation:MinLength=1
 	CertificateAuthorityData string `json:"certificateAuthorityData"`
 }
@@ -110,6 +83,10 @@
 	// TokenCredentialRequestAPIInfo describes the parameters for the TokenCredentialRequest API on this Concierge.
 	// This field is only set when Type is "TokenCredentialRequestAPI".
 	TokenCredentialRequestAPIInfo *TokenCredentialRequestAPIInfo `json:"tokenCredentialRequestInfo,omitempty"`
+
+	// ImpersonationProxyInfo describes the parameters for the impersonation proxy on this Concierge.
+	// This field is only set when Type is "ImpersonationProxy".
+	ImpersonationProxyInfo *ImpersonationProxyInfo `json:"impersonationProxyInfo,omitempty"`
 }
 
 // TokenCredentialRequestAPIInfo describes the parameters for the TokenCredentialRequest API on this Concierge.
@@ -120,6 +97,18 @@
 	Server string `json:"server"`
 
 	// CertificateAuthorityData is the Kubernetes API server CA bundle.
+	// +kubebuilder:validation:MinLength=1
+	CertificateAuthorityData string `json:"certificateAuthorityData"`
+}
+
+// ImpersonationProxyInfo describes the parameters for the impersonation proxy on this Concierge.
+type ImpersonationProxyInfo struct {
+	// Endpoint is the HTTPS endpoint of the impersonation proxy.
+	// +kubebuilder:validation:MinLength=1
+	// +kubebuilder:validation:Pattern=`^https://`
+	Endpoint string `json:"server"`
+
+	// CertificateAuthorityData is the base64-encoded PEM CA bundle of the impersonation proxy.
 	// +kubebuilder:validation:MinLength=1
 	CertificateAuthorityData string `json:"certificateAuthorityData"`
 }
