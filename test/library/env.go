--- conflicted
+++ resolved
@@ -18,13 +18,9 @@
 type Capability string
 
 const (
-<<<<<<< HEAD
-	ClusterSigningKeyIsAvailable    Capability = "clusterSigningKeyIsAvailable"
-	HasExternalLoadBalancerProvider Capability = "hasExternalLoadBalancerProvider"
-=======
 	ClusterSigningKeyIsAvailable     Capability = "clusterSigningKeyIsAvailable"
 	AnonymousAuthenticationSupported Capability = "anonymousAuthenticationSupported"
->>>>>>> 2319606c
+	HasExternalLoadBalancerProvider  Capability = "hasExternalLoadBalancerProvider"
 )
 
 // TestEnv captures all the external parameters consumed by our integration tests.
